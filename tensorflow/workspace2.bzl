--- conflicted
+++ resolved
@@ -225,18 +225,10 @@
 
     tf_http_archive(
         name = "onednn",
-<<<<<<< HEAD
-        build_file = "//third_party/mkl_dnn:mkldnn_v1.BUILD",
+        build_file = "@local_xla//third_party/mkl_dnn:mkldnn_v1.BUILD",
         sha256 = "071f289dc961b43a3b7c8cbe8a305290a7c5d308ec4b2f586397749abdc88296",
         strip_prefix = "oneDNN-3.7.3",
         urls = tf_mirror_urls("https://github.com/oneapi-src/oneDNN/archive/refs/tags/v3.7.3.tar.gz"),
-=======
-        build_file = "@local_xla//third_party/mkl_dnn:mkldnn_v1.BUILD",
-        patch_file = ["@local_xla//third_party/mkl_dnn:setting_init.patch"],
-        sha256 = "8356aa9befde4d4ff93f1b016ac4310730b2de0cc0b8c6c7ce306690bc0d7b43",
-        strip_prefix = "oneDNN-3.5",
-        urls = tf_mirror_urls("https://github.com/oneapi-src/oneDNN/archive/refs/tags/v3.5.tar.gz"),
->>>>>>> e5f4bb85
     )
 
     tf_http_archive(
