# Installing TensorFlow on Windows

This guide explains how to install TensorFlow on Windows.

## Determine which TensorFlow to install

You must choose one of the following types of TensorFlow to install:

  * **TensorFlow with CPU support only**. If your system does not have a
    NVIDIA® GPU, you must install this version. Note that this version of
    TensorFlow is typically much easier to install (typically,
    in 5 or 10 minutes), so even if you have an NVIDIA GPU, we recommend
    installing this version first.
  * **TensorFlow with GPU support**. TensorFlow programs typically run
    significantly faster on a GPU than on a CPU. Therefore, if your
    system has a NVIDIA® GPU meeting the prerequisites shown below
    and you need to run performance-critical applications, you should
    ultimately install this version.

### Requirements to run TensorFlow with GPU support

If you are installing TensorFlow with GPU support using one of the mechanisms
described in this guide, then the following NVIDIA software must be
installed on your system:

  * CUDA® Toolkit 8.0. For details, see
    [NVIDIA's
    documentation](http://docs.nvidia.com/cuda/cuda-installation-guide-microsoft-windows/)
    Ensure that you append the relevant Cuda pathnames to the `%PATH%`
    environment variable as described in the NVIDIA documentation.
  * The NVIDIA drivers associated with CUDA Toolkit 8.0.
  * cuDNN v5.1. For details, see
    [NVIDIA's documentation](https://developer.nvidia.com/cudnn).
    Note that cuDNN is typically installed in a different location from the
    other CUDA DLLs. Ensure that you add the directory where you installed
    the cuDNN DLL to your `%PATH%` environment variable.
  * GPU card with CUDA Compute Capability 3.0 or higher.  See
    [NVIDIA documentation](https://developer.nvidia.com/cuda-gpus) for a
    list of supported GPU cards.

If you have an earlier version of the preceding packages, please
upgrade to the specified versions.


## Determine how to install TensorFlow

You must pick the mechanism by which you install TensorFlow. The
supported choices are as follows:

  * "native" pip
  * Anaconda

Native pip installs TensorFlow directly on your system without going
through a virtual environment.  Since a native pip installation is not
walled-off in a separate container, the pip installation might interfere
with other Python-based installations on your system. However, if you
understand pip and your Python environment, a native pip installation
often entails only a single command! Furthermore, if you install with
native pip, users can run TensorFlow programs from any directory on
the system.

In Anaconda, you may use conda to create a virtual environment.
However, within Anaconda, we recommend installing TensorFlow with the
`pip install` command, not with the `conda install` command.

**NOTE:** The conda package is community supported, not officially supported.
That is, the TensorFlow team neither tests nor maintains this conda package.
Use that package at your own risk.


## Installing with native pip

If the following version of Python is not installed on your machine,
install it now:

  * [Python 3.5.x from python.org](https://www.python.org/downloads/release/python-352/)

TensorFlow only supports version 3.5.x of Python on Windows.
Note that Python 3.5.x comes with the pip3 package manager, which is the
program you'll use to install TensorFlow.

To install TensorFlow, start a terminal. Then issue the appropriate
<tt>pip3 install</tt> command in that terminal.  To install the CPU-only
version of TensorFlow, enter the following command:

<pre>C:\> <b>pip3 install --upgrade tensorflow</b></pre>

To install the GPU version of TensorFlow, enter the following command:

<pre>C:\> <b>pip3 install --upgrade tensorflow-gpu</b></pre>


## Installing with Anaconda

**The Anaconda installation is community supported, not officially supported.**

Take the following steps to install TensorFlow in an Anaconda environment:

  1. Follow the instructions on the
     [Anaconda download site](https://www.continuum.io/downloads)
     to download and install Anaconda.

  2. Create a conda environment named <tt>tensorflow</tt>
     by invoking the following command:

     <pre>C:\> <b>conda create -n tensorflow</b> </pre>

  3. Activate the conda environment by issuing the following command:

     <pre>C:\> <b>activate tensorflow</b>
     (tensorflow)C:\>  # Your prompt should change </pre>

  4. Issue the appropriate command to install TensorFlow inside your conda
     environment. To install the CPU-only version of TensorFlow, enter the
     following command:

<<<<<<< HEAD
     <pre>(tensorflow)C:\> <b>pip install --ignore-installed --upgrade https://storage.googleapis.com/tensorflow/windows/cpu/tensorflow-1.1.0rc2-cp35-cp35m-win_amd64.whl</b> </pre>
=======
     <pre>(tensorflow)C:\> <b>pip install --ignore-installed --upgrade https://storage.googleapis.com/tensorflow/windows/cpu/tensorflow-1.1.0-cp35-cp35m-win_amd64.whl</b> </pre>
>>>>>>> 1ec6ed51

     To install the GPU version of TensorFlow, enter the following command
     (on a single line):

<<<<<<< HEAD
     <pre>(tensorflow)C:\> <b>pip install --ignore-installed --upgrade https://storage.googleapis.com/tensorflow/windows/gpu/tensorflow_gpu-1.1.0rc2-cp35-cp35m-win_amd64.whl</b> </pre>
=======
     <pre>(tensorflow)C:\> <b>pip install --ignore-installed --upgrade https://storage.googleapis.com/tensorflow/windows/gpu/tensorflow_gpu-1.1.0-cp35-cp35m-win_amd64.whl</b> </pre>
>>>>>>> 1ec6ed51

## Validate your installation

Start a terminal.

If you installed through Anaconda, activate your Anaconda environment.

Invoke python from your shell as follows:

<pre>$ <b>python</b></pre>

Enter the following short program inside the python interactive shell:

```python
>>> import tensorflow as tf
>>> hello = tf.constant('Hello, TensorFlow!')
>>> sess = tf.Session()
>>> print(sess.run(hello))
```

If the system outputs the following, then you are ready to begin writing
TensorFlow programs:

<pre>Hello, TensorFlow!</pre>

If you are new to TensorFlow, see @{$get_started/get_started$Getting Started with
TensorFlow}.

If the system outputs an error message instead of a greeting, see [Common
installation problems](#common_installation_problems).

## Common installation problems

We are relying on Stack Overflow to document TensorFlow installation problems
and their remedies.  The following table contains links to Stack Overflow
answers for some common installation problems.
If you encounter an error message or other
installation problem not listed in the following table, search for it
on Stack Overflow.  If Stack Overflow doesn't show the error message,
ask a new question about it on Stack Overflow and specify
the `tensorflow` tag.

<table>
<tr> <th>Stack Overflow Link</th> <th>Error Message</th> </tr>

<tr>
  <td><a href="https://stackoverflow.com/q/41007279">41007279</a></td>
  <td>
  <pre>[...\stream_executor\dso_loader.cc] Couldn't open CUDA library nvcuda.dll</pre>
  </td>
</tr>

<tr>
  <td><a href="https://stackoverflow.com/q/41007279">41007279</a></td>
  <td>
  <pre>[...\stream_executor\cuda\cuda_dnn.cc] Unable to load cuDNN DSO</pre>
  </td>
</tr>

<tr>
  <td><a href="http://stackoverflow.com/q/42006320">42006320</a></td>
  <td><pre>ImportError: Traceback (most recent call last):
File "...\tensorflow\core\framework\graph_pb2.py", line 6, in <module>
from google.protobuf import descriptor as _descriptor
ImportError: cannot import name 'descriptor'</pre>
  </td>
</tr>

<tr>
  <td><a href="https://stackoverflow.com/q/42011070">42011070</a></td>
  <td><pre>No module named "pywrap_tensorflow"</pre></td>
</tr>

<<<<<<< HEAD
=======
<tr>
  <td><a href="https://stackoverflow.com/q/42217532">42217532</a></td>
  <td>
  <pre>OpKernel ('op: "BestSplits" device_type: "CPU"') for unknown op: BestSplits</pre>
  </td>
</tr>

<tr>
  <td><a href="https://stackoverflow.com/q/43134753">43134753</a></td>
  <td>
  <pre>The TensorFlow library wasn't compiled to use SSE instructions</pre>
  </td>
</tr>

>>>>>>> 1ec6ed51
</table>
<|MERGE_RESOLUTION|>--- conflicted
+++ resolved
@@ -114,20 +114,12 @@
      environment. To install the CPU-only version of TensorFlow, enter the
      following command:
 
-<<<<<<< HEAD
-     <pre>(tensorflow)C:\> <b>pip install --ignore-installed --upgrade https://storage.googleapis.com/tensorflow/windows/cpu/tensorflow-1.1.0rc2-cp35-cp35m-win_amd64.whl</b> </pre>
-=======
      <pre>(tensorflow)C:\> <b>pip install --ignore-installed --upgrade https://storage.googleapis.com/tensorflow/windows/cpu/tensorflow-1.1.0-cp35-cp35m-win_amd64.whl</b> </pre>
->>>>>>> 1ec6ed51
 
      To install the GPU version of TensorFlow, enter the following command
      (on a single line):
 
-<<<<<<< HEAD
-     <pre>(tensorflow)C:\> <b>pip install --ignore-installed --upgrade https://storage.googleapis.com/tensorflow/windows/gpu/tensorflow_gpu-1.1.0rc2-cp35-cp35m-win_amd64.whl</b> </pre>
-=======
      <pre>(tensorflow)C:\> <b>pip install --ignore-installed --upgrade https://storage.googleapis.com/tensorflow/windows/gpu/tensorflow_gpu-1.1.0-cp35-cp35m-win_amd64.whl</b> </pre>
->>>>>>> 1ec6ed51
 
 ## Validate your installation
 
@@ -201,8 +193,6 @@
   <td><pre>No module named "pywrap_tensorflow"</pre></td>
 </tr>
 
-<<<<<<< HEAD
-=======
 <tr>
   <td><a href="https://stackoverflow.com/q/42217532">42217532</a></td>
   <td>
@@ -217,5 +207,5 @@
   </td>
 </tr>
 
->>>>>>> 1ec6ed51
+
 </table>
