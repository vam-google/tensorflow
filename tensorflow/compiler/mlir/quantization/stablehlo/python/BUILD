--- conflicted
+++ resolved
@@ -154,32 +154,16 @@
 pybind_extension(
     name = "pywrap_quantization",
     srcs = ["pywrap_quantization.cc"],
-<<<<<<< HEAD
-    pytype_srcs = ["pywrap_quantization.pyi"],
+    data = ["pywrap_quantization.pyi"],
     # Each dependency MUST be either header-only or exclusive.
     deps = [
         ":pywrap_quantization_lib_header_only",
         "//tensorflow/compiler/mlir/quantization/tensorflow/python:type_casters",
-        "@pybind11",
-=======
-    data = ["pywrap_quantization.pyi"],
-    deps = [
-        "//tensorflow/compiler/mlir/quantization/stablehlo/cc:debugger",
-        "//tensorflow/compiler/mlir/quantization/stablehlo/cc:io",
-        "//tensorflow/compiler/mlir/quantization/tensorflow:exported_model_proto_cc",
-        "//tensorflow/compiler/mlir/quantization/tensorflow:quantization_options_proto_cc",
-        "//tensorflow/compiler/mlir/quantization/tensorflow/python:py_function_lib",
-        "//tensorflow/compiler/mlir/quantization/tensorflow/python:quantize_model_cc_impl",
-        "//tensorflow/compiler/mlir/quantization/tensorflow/python:type_casters",
-        "//tensorflow/core:protos_all_cc",
-        "@com_google_absl//absl/container:flat_hash_map",
-        "@com_google_absl//absl/status",
-        "@com_google_absl//absl/status:statusor",
-        "@com_google_absl//absl/strings:str_format",
-        "@com_google_absl//absl/strings:string_view",
+        "@pybind11_abseil//pybind11_abseil:absl_casters",
+        "@pybind11_abseil//pybind11_abseil:import_status_module",
+        "@pybind11_abseil//pybind11_abseil:status_casters",
     ],
     private_deps = [
->>>>>>> 8c4bd277
         "@pybind11_abseil//pybind11_abseil:absl_casters",
         "@pybind11_abseil//pybind11_abseil:import_status_module",
         "@pybind11_abseil//pybind11_abseil:status_casters",
