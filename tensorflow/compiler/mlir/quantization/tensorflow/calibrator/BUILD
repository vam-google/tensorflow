load("//tensorflow:pytype.default.bzl", "pytype_strict_contrib_test", "pytype_strict_library")
load("//tensorflow:strict.default.bzl", "py_strict_library")
load("//rules_pywrap:pywrap.bzl", "pybind_extension", "pywrap_library")

# Placeholder: load py_proto_library
load(
    "//tensorflow:tensorflow.bzl",
    "tf_cc_test",
    "tf_gen_op_wrapper_py",
)
load(
    "//tensorflow:tensorflow.default.bzl",
    "get_compatible_with_portable",
    "tf_kernel_library",
    "tf_py_strict_test",
)
load("//tensorflow/core/platform:build_config.bzl", "tf_proto_library")

package(
    # copybara:uncomment default_applicable_licenses = ["//tensorflow:license"],
    default_visibility = [
        "//tensorflow/compiler/mlir/quantization/tensorflow:internal_visibility_allowlist_package",
        "//tensorflow/core:__pkg__",
        "//tensorflow/tools/pip_package:__subpackages__",
    ],
    licenses = ["notice"],
)

cc_library(
    name = "calibration_statistics_collector_base",
    hdrs = ["calibration_statistics_collector_base.h"],
    compatible_with = get_compatible_with_portable(),
    deps = [
        ":calibration_statistics_proto_cc",
        "@com_google_absl//absl/types:span",
    ],
)

cc_library(
    name = "calibration_statistics_collector_min_max",
    srcs = ["calibration_statistics_collector_min_max.cc"],
    hdrs = ["calibration_statistics_collector_min_max.h"],
    compatible_with = get_compatible_with_portable(),
    deps = [
        ":calibration_statistics_collector_base",
        ":calibration_statistics_proto_cc",
        "//tensorflow/compiler/mlir/quantization/stablehlo:quantization_config_proto_cc",
        "//tensorflow/compiler/mlir/quantization/tensorflow:quantization_options_proto_cc",
        "@com_google_absl//absl/types:span",
    ],
)

cc_library(
    name = "calibration_statistics_collector_average_min_max",
    srcs = ["calibration_statistics_collector_average_min_max.cc"],
    hdrs = ["calibration_statistics_collector_average_min_max.h"],
    compatible_with = get_compatible_with_portable(),
    deps = [
        ":calibration_statistics_collector_base",
        ":calibration_statistics_proto_cc",
        "//tensorflow/compiler/mlir/quantization/stablehlo:quantization_config_proto_cc",
        "//tensorflow/compiler/mlir/quantization/tensorflow:quantization_options_proto_cc",
        "@com_google_absl//absl/types:span",
    ],
)

cc_library(
    name = "calibration_statistics_collector_histogram",
    srcs = ["calibration_statistics_collector_histogram.cc"],
    hdrs = ["calibration_statistics_collector_histogram.h"],
    compatible_with = get_compatible_with_portable(),
    deps = [
        ":calibration_statistics_collector_base",
        ":calibration_statistics_proto_cc",
        "//tensorflow/compiler/mlir/quantization/stablehlo:quantization_config_proto_cc",
        "//tensorflow/compiler/mlir/quantization/stablehlo/cc/calibration:calibration_parameters",
        "//tensorflow/compiler/mlir/quantization/tensorflow:quantization_options_proto_cc",
        "@com_google_absl//absl/types:span",
    ],
)

pytype_strict_library(
    name = "calibration_algorithm",
    srcs = ["calibration_algorithm.py"],
    deps = [
        ":calibration_statistics_proto_py",
        "//tensorflow/compiler/mlir/quantization/stablehlo:quantization_config_proto_py",
        "//third_party/py/numpy",
    ],
)

pytype_strict_contrib_test(
    name = "calibration_algorithm_test",
    srcs = ["calibration_algorithm_test.py"],
    deps = [
        ":calibration_algorithm",
        ":calibration_statistics_proto_py",
        "//tensorflow/compiler/mlir/quantization/stablehlo:quantization_config_proto_py",
        "//tensorflow/python/platform:client_testlib",
        "//third_party/py/numpy",
        "@absl_py//absl/testing:parameterized",
    ],
)

tf_proto_library(
    name = "calibration_statistics_proto",
    srcs = ["calibration_statistics.proto"],
    cc_api_version = 2,
    make_default_target_header_only = True,
)

# copybara:uncomment_begin(google-only)
# py_proto_library(
#     name = "calibration_statistics_py_pb2",
#     api_version = 2,
#     deps = [
#         ":calibration_statistics_proto",
#     ],
# )
# copybara:uncomment_end

tf_cc_test(
    name = "calibration_statistics_collector_test",
    size = "small",
    srcs = ["calibration_statistics_collector_test.cc"],
    deps = [
        ":calibration_statistics_collector_average_min_max",
        ":calibration_statistics_collector_histogram",
        ":calibration_statistics_collector_min_max",
        ":calibration_statistics_proto_cc",
        "//tensorflow/core:test",
        "//tensorflow/core:test_main",
        "@com_google_googletest//:gtest_main",
    ],
)

tf_kernel_library(
    name = "custom_aggregator_op",
    srcs = ["custom_aggregator_op.cc"],
    compatible_with = get_compatible_with_portable(),
    visibility = [
        "//tensorflow:__pkg__",
        "//tensorflow/compiler/mlir/quantization/tensorflow/python:__pkg__",
    ],
    deps = [
        "//tensorflow/compiler/mlir/quantization/stablehlo:quantization_config_proto_cc",
        "//tensorflow/compiler/mlir/quantization/stablehlo/cc/calibration:calibration_parameters",
        "//tensorflow/compiler/mlir/quantization/tensorflow:quantization_options_proto_cc",
        "//tensorflow/core:framework",
        "//tensorflow/core:protos_all_cc",
        "@com_google_absl//absl/status",
        "@local_tsl//tsl/platform:errors",
    ],
)

tf_gen_op_wrapper_py(
    name = "gen_custom_aggregator_op_wrapper",
    out = "custom_aggregator_op_wrapper.py",
    extra_py_deps = [
        "//tensorflow/python:pywrap_tfe",
        "//tensorflow/python/util:dispatch",
        "//tensorflow/python/util:deprecation",
        "//tensorflow/python/util:tf_export",
    ],
    # Prevent unintentionally generating Python wrappers for all TF ops.
    op_allowlist = ["CustomAggregator"],
    py_lib_rule = py_strict_library,
    visibility = ["//visibility:private"],
    deps = [":custom_aggregator_op"],
)

tf_py_strict_test(
    name = "custom_aggregator_op_test",
    size = "small",
    srcs = ["integration_test/custom_aggregator_op_test.py"],
    deps = [
        ":calibration_statistics_proto_py",
        ":gen_custom_aggregator_op_wrapper",
        "//tensorflow:tensorflow_py",
        "//tensorflow/compiler/mlir/quantization/stablehlo:quantization_config_proto_py",
        "//tensorflow/python:pywrap_tensorflow",
        "//tensorflow/python/framework:dtypes",
        "//tensorflow/python/framework:ops",
        "//tensorflow/python/ops:array_ops",
        "//tensorflow/python/platform:client_testlib",
    ],
)

<<<<<<< HEAD
tf_kernel_library(
    name = "calibration_statistics_saver_op",
    srcs = ["calibration_statistics_saver_op.cc"],
    compatible_with = get_compatible_with_portable(),
    visibility = [
        "//tensorflow:__pkg__",
        "//tensorflow/compiler/mlir/quantization/tensorflow/python:__pkg__",
    ],
=======
pybind_extension(
    name = "pywrap_calibration",
    srcs = ["pywrap_calibration.cc"],
    data = ["pywrap_calibration.pyi"],
>>>>>>> 8c4bd277
    deps = [
        ":calibration_statistics_collector_average_min_max",
        ":calibration_statistics_collector_base",
        ":calibration_statistics_collector_histogram",
        ":calibration_statistics_collector_min_max",
        ":calibration_statistics_proto_cc",
        "//tensorflow/compiler/mlir/quantization/stablehlo:quantization_config_proto_cc",
        "//tensorflow/core:framework",
        "//tensorflow/core:protos_all_cc",
        "//tensorflow/core/platform:logging",
        "@com_google_absl//absl/base:nullability",
        "@com_google_absl//absl/container:flat_hash_map",
        "@com_google_absl//absl/status",
        "@com_google_absl//absl/strings",
<<<<<<< HEAD
        "@com_google_absl//absl/types:span",
        "@local_tsl//tsl/platform:env",
    ],
)

tf_cc_test(
    name = "calibration_statistics_saver_op_test",
    srcs = ["calibration_statistics_saver_op_test.cc"],
    deps = [
        ":calibration_statistics_proto_cc",
        ":calibration_statistics_saver_op",
        "//tensorflow/compiler/mlir/quantization/stablehlo:quantization_config_proto_cc",
        "//tensorflow/core:framework",
        "//tensorflow/core:lib",
        "//tensorflow/core:protos_all_cc",
        "//tensorflow/core:test",
        "//tensorflow/core:test_main",
        "//tensorflow/core:testlib",
        "@com_google_googletest//:gtest",
        "@local_tsl//tsl/platform:errors",
        "@local_tsl//tsl/platform:status",
        "@local_tsl//tsl/platform:status_matchers",
    ],
=======
        "@com_google_absl//absl/strings:str_format",
    ],
    visibility = [
        "//tensorflow/python:__pkg__",
        "//tensorflow/compiler/mlir/quantization/tensorflow:internal_visibility_allowlist_package",
        "//tensorflow/core:__pkg__",
    ],
    private_deps = [
        "@pybind11_abseil//pybind11_abseil:absl_casters",
        "@pybind11_protobuf//pybind11_protobuf:native_proto_caster",
    ]
>>>>>>> 8c4bd277
)<|MERGE_RESOLUTION|>--- conflicted
+++ resolved
@@ -186,7 +186,6 @@
     ],
 )
 
-<<<<<<< HEAD
 tf_kernel_library(
     name = "calibration_statistics_saver_op",
     srcs = ["calibration_statistics_saver_op.cc"],
@@ -195,12 +194,6 @@
         "//tensorflow:__pkg__",
         "//tensorflow/compiler/mlir/quantization/tensorflow/python:__pkg__",
     ],
-=======
-pybind_extension(
-    name = "pywrap_calibration",
-    srcs = ["pywrap_calibration.cc"],
-    data = ["pywrap_calibration.pyi"],
->>>>>>> 8c4bd277
     deps = [
         ":calibration_statistics_collector_average_min_max",
         ":calibration_statistics_collector_base",
@@ -215,7 +208,6 @@
         "@com_google_absl//absl/container:flat_hash_map",
         "@com_google_absl//absl/status",
         "@com_google_absl//absl/strings",
-<<<<<<< HEAD
         "@com_google_absl//absl/types:span",
         "@local_tsl//tsl/platform:env",
     ],
@@ -239,17 +231,4 @@
         "@local_tsl//tsl/platform:status",
         "@local_tsl//tsl/platform:status_matchers",
     ],
-=======
-        "@com_google_absl//absl/strings:str_format",
-    ],
-    visibility = [
-        "//tensorflow/python:__pkg__",
-        "//tensorflow/compiler/mlir/quantization/tensorflow:internal_visibility_allowlist_package",
-        "//tensorflow/core:__pkg__",
-    ],
-    private_deps = [
-        "@pybind11_abseil//pybind11_abseil:absl_casters",
-        "@pybind11_protobuf//pybind11_protobuf:native_proto_caster",
-    ]
->>>>>>> 8c4bd277
 )