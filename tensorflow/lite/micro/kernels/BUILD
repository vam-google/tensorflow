--- conflicted
+++ resolved
@@ -274,11 +274,8 @@
         "expand_dims.cc",
         "fill.cc",
         "floor.cc",
-<<<<<<< HEAD
+        "floor_div.cc",
         "floor_mod.cc",
-=======
-        "floor_div.cc",
->>>>>>> c4031d2b
         "l2norm.cc",
         "l2_pool_2d.cc",
         "leaky_relu.cc",
@@ -654,13 +651,21 @@
 )
 
 cc_test(
-<<<<<<< HEAD
+    name = "floor_div_test",
+    srcs = ["floor_div_test.cc"],
+    deps = [
+        ":kernel_runner",
+        "//tensorflow/lite/c:common",
+        "//tensorflow/lite/micro:debug_log",
+        "//tensorflow/lite/micro:op_resolvers",
+        "//tensorflow/lite/micro:test_helpers",
+        "//tensorflow/lite/micro/testing:micro_test",
+    ],
+)
+
+cc_test(
     name = "floor_mod_test",
     srcs = ["floor_mod_test.cc"],
-=======
-    name = "floor_div_test",
-    srcs = ["floor_div_test.cc"],
->>>>>>> c4031d2b
     deps = [
         ":kernel_runner",
         "//tensorflow/lite/c:common",
