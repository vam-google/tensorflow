--- conflicted
+++ resolved
@@ -74,10 +74,6 @@
         "_pywrap_tfprof.pyi",
     ],
     deps = [
-<<<<<<< HEAD
-        "//tensorflow/core/profiler/internal:print_model_analysis_hdr",
-        "@pybind11",
-=======
         "//tensorflow/core:framework",
         "//tensorflow/core/framework:reader_base",
         "//tensorflow/core:lib_headers_for_pybind",
@@ -85,7 +81,6 @@
         "//third_party/python_runtime:headers",
         "@com_google_absl//absl/strings",
         "@eigen_archive//:eigen3",
->>>>>>> 8c4bd277
     ],
 )
 
@@ -165,21 +160,11 @@
         "_pywrap_stat_summarizer.pyi",
     ],
     deps = [
-<<<<<<< HEAD
-        "//tensorflow/core:protos_all_cc",
-        "//tensorflow/core/util:stat_summarizer",
-        "@local_xla//xla/tsl/util:stats_calculator_portable",
-        "@pybind11",
-=======
         "//tensorflow/core:framework",
         "//tensorflow/core/framework:reader_base",
         "//tensorflow/core:protos_all_cc",
         "//tensorflow/core/util:stat_summarizer",
-        "//third_party/python_runtime:headers",
-        "@com_google_absl//absl/memory",
-        "@eigen_archive//:eigen3",
-        "@local_tsl//tsl/util:stats_calculator_portable",
->>>>>>> 8c4bd277
+        "@local_xla//xla/tsl/util:stats_calculator_portable",
     ],
 )
 
@@ -237,14 +222,9 @@
         "_pywrap_transform_graph.pyi",
     ],
     deps = [
-<<<<<<< HEAD
-        "//tensorflow/core:framework",
-        "//tensorflow/core:lib",
-=======
         "//tensorflow/tools/graph_transforms:transform_graph_lib",
         "//tensorflow/core:framework",
         "//tensorflow/core/framework:reader_base",
->>>>>>> 8c4bd277
         "//tensorflow/core:lib_headers_for_pybind",
         "//tensorflow/core:lib_proto_parsing",
         "//tensorflow/core:portable_gif_internal",
@@ -252,11 +232,7 @@
         "//tensorflow/core/platform:errors",
         "//tensorflow/core/platform:status",
         "//tensorflow/python/lib/core:pybind11_status",
-<<<<<<< HEAD
-        "@pybind11",
-=======
         "//third_party/python_runtime:headers",
->>>>>>> 8c4bd277
     ],
 )
 
@@ -282,23 +258,16 @@
         "//tensorflow/core:lib_headers_for_pybind",
         "//tensorflow/core:portable_gif_internal",
         "//tensorflow/core:protos_all_cc",
-<<<<<<< HEAD
+        "//tensorflow/core/util/tensor_bundle:tensor_bundle",
         "//tensorflow/core/platform:status",
         "//tensorflow/core/platform:statusor",
         "//tensorflow/core/util/tensor_bundle",
-=======
-        "//tensorflow/core/util/tensor_bundle:tensor_bundle",
->>>>>>> 8c4bd277
         "//tensorflow/python/lib/core:pybind11_lib",
         "//tensorflow/python/lib/core:pybind11_status",
         "//tensorflow/python/lib/core:safe_pyobject_ptr",
         "//third_party/py/numpy:headers",
         "//third_party/python_runtime:headers",
-<<<<<<< HEAD
-        "@pybind11",
-=======
         "@com_google_absl//absl/strings",
->>>>>>> 8c4bd277
     ],
 )
 
@@ -483,17 +452,13 @@
     ],
     deps = [
         "//tensorflow/c:pywrap_required_hdrs",
-<<<<<<< HEAD
         "//tensorflow/compiler/tf2tensorrt:common_utils",
         "//tensorflow/compiler/tf2tensorrt:trt_parameters",
         "//tensorflow/core:core_cpu_base",
         "//tensorflow/core:framework",
         "//tensorflow/core:framework_lite",
         "//tensorflow/core:protos_all_cc",
-        "//tensorflow/core/common_runtime:core_cpu_headers_lib",
-=======
         "//tensorflow/core/common_runtime:core_cpu_lib",
->>>>>>> 8c4bd277
         "//tensorflow/core/framework:pywrap_required_hdrs",
         "//tensorflow/core/platform:path",
         "//tensorflow/core/platform:stack_frame",
@@ -510,17 +475,15 @@
         "@com_google_absl//absl/strings",
         "@com_google_absl//absl/strings:str_format",
         "@com_google_absl//absl/types:span",
-<<<<<<< HEAD
         "@local_tsl//tsl/platform:fingerprint",
         "@local_tsl//tsl/platform:mutex",
-        "@pybind11",
-        "@pybind11_abseil//pybind11_abseil:absl_casters",
-        "@pybind11_abseil//pybind11_abseil:status_casters",
-=======
->>>>>>> 8c4bd277
     ] + if_static([
         ":stack_trace",
     ]),
+    private_deps = [
+        "@pybind11_abseil//pybind11_abseil:absl_casters",
+        "@pybind11_abseil//pybind11_abseil:status_casters",
+    ]
 )
 
 tf_py_strict_test(
@@ -1159,13 +1122,10 @@
     ],
     deps = [
         "//tensorflow/core/platform:logging",
-<<<<<<< HEAD
-=======
         "//third_party/python_runtime:headers",
 #        "@com_google_absl//absl/container:flat_hash_map",
     ],
     private_deps = [
->>>>>>> 8c4bd277
         "@com_google_absl//absl/container:flat_hash_map",
     ],
 )
@@ -1285,11 +1245,8 @@
         "pywrap_xla_ops.pyi",
     ],
     deps = [
-<<<<<<< HEAD
-=======
         "//tensorflow/compiler/tf2xla:tf2xla_opset",
         "//tensorflow/python/lib/core:pybind11_lib",
->>>>>>> 8c4bd277
         "@com_google_absl//absl/status:statusor",
     ],
     private_deps = [
