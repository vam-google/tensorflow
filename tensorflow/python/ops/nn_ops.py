--- conflicted
+++ resolved
@@ -3086,7 +3086,9 @@
   if data_format != "NHWC":
     raise ValueError("Data formats other than 'NHWC' are not yet supported")
 
-<<<<<<< HEAD
+  ksize = _get_sequence(ksize, 2, 3, "ksize")
+  strides = _get_sequence(strides, 2, 3, "strides")
+
   return gen_nn_ops.max_pool_with_argmax(
       input=input,
       ksize=ksize,
@@ -3095,18 +3097,6 @@
       Targmax=output_dtype,
       include_batch_in_index=include_batch_in_index,
       name=name)
-=======
-  ksize = _get_sequence(ksize, 2, 3, "ksize")
-  strides = _get_sequence(strides, 2, 3, "strides")
-
-  return gen_nn_ops.max_pool_with_argmax(input=input,
-                                         ksize=ksize,
-                                         strides=strides,
-                                         padding=padding,
-                                         Targmax=output_dtype,
-                                         name=name)
-
->>>>>>> 799acd00
 # pylint: enable=redefined-builtin
 
 
