--- conflicted
+++ resolved
@@ -3202,7 +3202,6 @@
   ksize = _get_sequence(ksize, 2, 3, "ksize")
   strides = _get_sequence(strides, 2, 3, "strides")
 
-<<<<<<< HEAD
   return gen_nn_ops.max_pool_with_argmax(
       input=input,
       ksize=ksize,
@@ -3211,13 +3210,6 @@
       Targmax=output_dtype,
       include_batch_in_index=include_batch_in_index,
       name=name)
-=======
-  return gen_nn_ops.max_pool_with_argmax(input=input,
-                                         ksize=ksize,
-                                         strides=strides,
-                                         padding=padding,
-                                         Targmax=output_dtype,
-                                         name=name)
 
 
 @tf_export(v1=["nn.max_pool_with_argmax"])
@@ -3237,7 +3229,6 @@
       input, ksize, strides, padding, data_format, Targmax, name)
 
 max_pool_with_argmax_v1.__doc__ = gen_nn_ops.max_pool_with_argmax.__doc__
->>>>>>> 529496e2
 # pylint: enable=redefined-builtin
 
 
