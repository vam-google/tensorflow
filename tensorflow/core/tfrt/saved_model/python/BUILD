load("//tensorflow:tensorflow.default.bzl", "tf_py_strict_test", "tf_python_pybind_extension")
load("//rules_pywrap:pywrap.bzl", "pybind_extension", "pywrap_library")

package(
    # copybara:uncomment default_applicable_licenses = ["//tensorflow:license"],
    default_visibility = [":friends"],
    licenses = ["notice"],
)

package_group(
    name = "friends",
    packages = [
        # Authorized users go here.
        "//tensorflow/core/tfrt/saved_model/...",
        "//tensorflow/core/tfrt/graph_executor/...",
        "//learning/brain/tfrt/cpp_tests/gpu_inference/...",
    ],
)

# copybara:uncomment_begin(Test working locally but failing Koroko CPU submits)
# tf_py_strict_test(
#     name = "saved_model_load_and_run_test_py",
#     srcs = ["saved_model_load_and_run_test.py"],
#     main = "saved_model_load_and_run_test.py",
#     python_version = "PY3",
#     srcs_version = "PY3",
#     tags = ["requires-gpu-nvidia"],
#     deps = [
#         ":_pywrap_saved_model",
#         "//tensorflow/python/eager:context",
#         "//tensorflow/python/framework:constant_op",
#         "//tensorflow/python/framework:ops",
#         "//tensorflow/python/platform:client_testlib",
#     ],
# )
# copybara:uncomment_end

cc_library(
    name = "saved_model_load_and_run",
    srcs = ["saved_model_load_and_run.cc"],
    hdrs = ["saved_model_load_and_run.h"],
    deps = [
        "//tensorflow/c/eager:c_api",
        "//tensorflow/c/eager:immediate_execution_tensor_handle",
        "//tensorflow/c/eager:tfe_tensorhandle_internal",
        "//tensorflow/compiler/mlir/tfrt:tfrt_compile_options",
        "//tensorflow/core/common_runtime/eager:tensor_handle",
        "//tensorflow/core/framework:tensor",
        "//tensorflow/core/lib/core:status",
        "//tensorflow/core/platform:status",
        "//tensorflow/core/platform:statusor",
        "//tensorflow/core/platform:strcat",
        "//tensorflow/core/platform:stringpiece",
        "//tensorflow/core/tfrt/graph_executor:graph_execution_options",
        "//tensorflow/core/tfrt/runtime:work_queue_interface",
        "//tensorflow/core/tfrt/saved_model",
        "//tensorflow/python/eager:pywrap_tfe_lib",
        "//tensorflow/python/lib/core:safe_pyobject_ptr",
        "//third_party/python_runtime:headers",  # buildcleaner: keep
        "@com_google_absl//absl/status:statusor",
        "@com_google_absl//absl/strings",
        "@local_tsl//tsl/platform:casts",
        "@local_tsl//tsl/platform:refcount",
        "@tf_runtime//:hostcontext",
    ],
)

pybind_extension(
    name = "_pywrap_saved_model",
    srcs = ["saved_model_load_and_run_wrapper.cc"],
    data = [
        "_pywrap_saved_model.pyi",
    ],
    deps = [
        ":saved_model_load_and_run",
        "//tensorflow/core/framework:tensor",
        "//tensorflow/core/tfrt/graph_executor:graph_execution_options",
        "//tensorflow/core/tfrt/saved_model:saved_model_cpu",
        "//tensorflow/python/lib/core:pybind11_lib",
<<<<<<< HEAD
        "@com_google_absl//absl/strings:string_view",
        "@pybind11",
        "@pybind11_abseil//pybind11_abseil:status_casters",
=======
>>>>>>> 8c4bd277
    ],
    private_deps = [
        "@pybind11_abseil//pybind11_abseil:status_casters",
    ]
)<|MERGE_RESOLUTION|>--- conflicted
+++ resolved
@@ -77,12 +77,7 @@
         "//tensorflow/core/tfrt/graph_executor:graph_execution_options",
         "//tensorflow/core/tfrt/saved_model:saved_model_cpu",
         "//tensorflow/python/lib/core:pybind11_lib",
-<<<<<<< HEAD
         "@com_google_absl//absl/strings:string_view",
-        "@pybind11",
-        "@pybind11_abseil//pybind11_abseil:status_casters",
-=======
->>>>>>> 8c4bd277
     ],
     private_deps = [
         "@pybind11_abseil//pybind11_abseil:status_casters",
