--- conflicted
+++ resolved
@@ -116,7 +116,6 @@
     name = "batch_scheduler_hdrs",
     hdrs = ["batch_scheduler.h"],
     deps = [
-<<<<<<< HEAD
         "//tensorflow/core:framework_lite",
         "//tensorflow/core:portable_gif_internal",
         "//tensorflow/core/lib/core:notification",
@@ -126,10 +125,6 @@
         "@com_google_absl//absl/status:statusor",
         "@com_google_absl//absl/strings:string_view",
         "@local_tsl//tsl/platform:criticality",
-=======
-        "//tensorflow/core:framework",
-        "//tensorflow/core/framework:reader_base"
->>>>>>> 8c4bd277
     ],
 )
 
@@ -201,8 +196,8 @@
         ":batch_scheduler_hdrs",
         ":batch_scheduler_utils",
         ":periodic_function_dynamic",
-<<<<<<< HEAD
         "//tensorflow/core:framework_lite",
+        "//tensorflow/core/framework:reader_base",
         "//tensorflow/core:lib",
         "//tensorflow/core:lib_proto_parsing",
         "//tensorflow/core:portable_gif_internal",
@@ -211,10 +206,6 @@
         "//tensorflow/core/platform:errors",
         "//tensorflow/core/platform:notification",
         "//tensorflow/core/platform:thread_annotations",
-=======
-        "//tensorflow/core:framework",
-        "//tensorflow/core/framework:reader_base",
->>>>>>> 8c4bd277
         "//tensorflow/core/profiler/lib:connected_traceme",
         "//tensorflow/core/profiler/lib:context_types_hdrs",
         "//tensorflow/core/profiler/lib:traceme",
