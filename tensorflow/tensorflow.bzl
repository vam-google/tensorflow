--- conflicted
+++ resolved
@@ -2436,18 +2436,7 @@
     test_env.update(env)
     actual_deps = deps.to_list() if hasattr(deps, "to_list") else deps
     test_rule(
-<<<<<<< HEAD
-        deps = select({
-            "//conditions:default": deps,
-            clean_dep("//tensorflow:no_tensorflow_py_deps"): [],
-        }),
-        data = data + select({
-            "//conditions:default": kernels,
-            clean_dep("//tensorflow:no_tensorflow_py_deps"): [],
-        }),
-=======
         deps = actual_deps + [test_env["PYWRAP_TARGET"]],
->>>>>>> 8c4bd277
         exec_properties = exec_properties,
         env = test_env,
         **kwargs
@@ -3123,80 +3112,6 @@
         "@tf_runtime//third_party/llvm_derived:in_place",
     ]
 
-<<<<<<< HEAD
-def tf_python_pybind_static_deps(testonly = False):
-    # TODO(b/146808376): Reduce the dependencies to those that are really needed.
-    static_deps = [
-        "//:__subpackages__",
-        "@FP16//:__subpackages__",
-        "@FXdiv//:__subpackages__",
-        "@XNNPACK//:__subpackages__",
-        "@arm_neon_2_x86_sse//:__subpackages__",
-        "@bazel_tools//:__subpackages__",
-        "@boringssl//:__subpackages__",
-        "@clog//:__subpackages__",
-        "@com_github_cares_cares//:__subpackages__",
-        "@com_github_googlecloudplatform_tensorflow_gcp_tools//:__subpackages__",
-        "@com_github_grpc_grpc//:__subpackages__",
-        "@com_google_absl//:__subpackages__",
-        "@com_google_googleapis//:__subpackages__",
-        "@com_google_protobuf//:__subpackages__",
-        "@com_googlesource_code_re2//:__subpackages__",
-        "@compute_library//:__subpackages__",
-        "@cpuinfo//:__subpackages__",
-        "@curl//:__subpackages__",
-        "@dlpack//:__subpackages__",
-        "@double_conversion//:__subpackages__",
-        "@eigen_archive//:__subpackages__",
-        "@farmhash_archive//:__subpackages__",
-        "@farmhash_gpu_archive//:__subpackages__",
-        "@fft2d//:__subpackages__",
-        "@flatbuffers//:__subpackages__",
-        "@gemmlowp//:__subpackages__",
-        "@gif//:__subpackages__",
-        "@highwayhash//:__subpackages__",
-        "@hwloc//:__subpackages__",
-        "@icu//:__subpackages__",
-        "@jsoncpp_git//:__subpackages__",
-        "@libjpeg_turbo//:__subpackages__",
-        "@llvm-project//:__subpackages__",
-        "@llvm_openmp//:__subpackages__",
-        "@llvm_terminfo//:__subpackages__",
-        "@llvm_zlib//:__subpackages__",
-        "@local_config_cuda//:__subpackages__",
-        "@local_config_git//:__subpackages__",
-        "@local_config_nccl//:__subpackages__",
-        "@local_config_python//:__subpackages__",
-        "@local_config_rocm//:__subpackages__",
-        "@local_config_tensorrt//:__subpackages__",
-        "@local_execution_config_platform//:__subpackages__",
-        "@mkl_dnn_acl_compatible//:__subpackages__",
-        "@nsync//:__subpackages__",
-        "@nccl_archive//:__subpackages__",
-        "@onednn//:__subpackages__",
-        "@org_sqlite//:__subpackages__",
-        "@platforms//:__subpackages__",
-        "@png//:__subpackages__",
-        "@pthreadpool//:__subpackages__",
-        "@pybind11//:__subpackages__",
-        "@ruy//:__subpackages__",
-        "@snappy//:__subpackages__",
-        "@sobol_data//:__subpackages__",
-        "@stablehlo//:__subpackages__",
-        "@tf_runtime//:__subpackages__",
-        "@upb//:__subpackages__",
-        "@zlib//:__subpackages__",
-        "@local_tsl//tsl:__subpackages__",
-    ]
-    static_deps += tsl_async_value_deps()
-    static_deps += [] if not testonly else [
-        "@com_google_benchmark//:__subpackages__",
-        "@com_google_googletest//:__subpackages__",
-    ]
-    return if_oss(static_deps)
-
-=======
->>>>>>> 8c4bd277
 # buildozer: enable=function-docstring-args
 def tf_python_pybind_extension_opensource(
         name,
@@ -3223,12 +3138,7 @@
     It is used for targets under //third_party/tensorflow/python that link
     against libtensorflow_framework.so and pywrap_tensorflow_internal.so.
     """
-<<<<<<< HEAD
     extended_deps = deps + if_mkl_ml(["@local_xla//xla/tsl/mkl:intel_binary_blob"])
-    extended_deps += [] if dynamic_deps else if_windows([], ["//tensorflow:libtensorflow_framework_import_lib"]) + tf_binary_pybind_deps()
-=======
-    extended_deps = deps + if_mkl_ml(["//third_party/mkl:intel_binary_blob"])
->>>>>>> 8c4bd277
     pybind_extension_opensource(
         name,
         srcs,
