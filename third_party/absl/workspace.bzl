--- conflicted
+++ resolved
@@ -18,12 +18,8 @@
         urls = tf_mirror_urls("https://github.com/abseil/abseil-cpp/archive/{commit}.tar.gz".format(commit = ABSL_COMMIT)),
         patch_file = [
             "//third_party/absl:nvidia_jetson.patch",
-<<<<<<< HEAD
 #            "//third_party/absl:build_dll.patch",
-=======
-            "//third_party/absl:build_dll.patch",
             "//third_party/absl:nullability_macros.patch",
->>>>>>> 83d3f06e
         ],
     )
 
