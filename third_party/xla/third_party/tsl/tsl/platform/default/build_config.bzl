--- conflicted
+++ resolved
@@ -285,27 +285,16 @@
         alwayslink = 1,
         **kwargs
     )
-<<<<<<< HEAD
-    native.cc_library(
-        name = header_only_name,
-        deps = _protobuf_header_deps() + header_only_deps + if_tsl_link_protobuf([impl_name]),
-        hdrs = [name_genproto],
-        **kwargs
-    )
-=======
 
     if use_pywrap_rules():
         pass
     else:
         native.cc_library(
             name = header_only_name,
-            deps = [
-                "@com_google_protobuf//:protobuf_headers",
-            ] + header_only_deps + if_tsl_link_protobuf([impl_name]),
-            hdrs = gen_hdrs,
+            deps = _protobuf_header_deps() + header_only_deps + if_tsl_link_protobuf([impl_name]),
+            hdrs = [name_genproto],
             **kwargs
         )
->>>>>>> 81dd1353
 
 # Re-defined protocol buffer rule to allow setting service namespace.
 def cc_grpc_library(
@@ -797,7 +786,6 @@
         otherwise = [clean_dep("@com_google_protobuf//:protobuf_headers")],
     )
 
-<<<<<<< HEAD
 def _protobuf_deps():
     return [
         "@com_google_protobuf//:protobuf",
@@ -882,9 +870,7 @@
     ]
 
 
-=======
 # TODO(b/356020232): remove completely after migration is done
->>>>>>> 81dd1353
 # Link protobuf, unless the tsl_link_protobuf build flag is explicitly set to false.
 def tsl_protobuf_deps():
     return if_tsl_link_protobuf(_protobuf_deps(), _protobuf_header_deps())
